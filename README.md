--- conflicted
+++ resolved
@@ -75,17 +75,13 @@
 
 #### `ceych.disableCache()`
 
-<<<<<<< HEAD
-Disables the cache client to allow for wrapped methods to be tested as normal.
+Disables the use of the cache. This can be useful if you want to toggle usage of the cache for operational purposes - e.g. for operational purposes, or unit tests.
 
 #### `ceych.invalidate(fn, args, cb)`
 
- Invalidates the current cache entry for the given function and args combination.
+Invalidates the current cache entry for the given function and args combination.
 Note: This takes the original function, _not_ the wrapped function.
-=======
-Disables the use of the cache. This can be useful if you want to toggle usage of the cache for operational purposes - e.g. for operational purposes, or unit tests.
 
 #### `ceych.enableCache()`
 
-Re-enables the cache client. This can be useful if you want to toggle usage of the cache for operational purposes - e.g. for operational purposes, or unit tests.
->>>>>>> 604a9cd5
+Re-enables the cache client. This can be useful if you want to toggle usage of the cache for operational purposes - e.g. for operational purposes, or unit tests.