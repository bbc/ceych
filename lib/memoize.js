"use strict";

<<<<<<< HEAD
const _ = require('lodash');
const async = require('async');
const createCacheKey = require('./utils').createCacheKey;
const getFunctionCallback = require('./utils').getFunctionCallback;

function getFunctionArgs(_args) {
  const args = Array.prototype.slice.call(_args);

  if (!args.length) {
    throw new Error('Wrapped function must be passed a callback');
  }

  return args;
}

module.exports = function (cacheClient, cacheOpts, func) {
  return function () {
    const ttl = cacheOpts.ttl;
    const suffix = cacheOpts.suffix;
    const statsClient = cacheOpts.statsClient;
    const args = getFunctionArgs(arguments);
    const callback = getFunctionCallback(args);

    let cacheKey;
=======
const hash = require("./hash");
const packageVersion = require("../package").version;

// Stats client was originally optional, in practice this doesn't seem to be the case
// This creates a noop stats client so we don't need to check if statsClient exists everytime we want to use it
function noOpStatsClient() {
  return {
    increment: () => {},
    timing: () => {},
  };
}

function createKey(func, args, suffix) {
  let keyString = func.toString().concat(JSON.stringify(args));
  if (suffix.length) {
    keyString += suffix;
  }
  return hash.create(keyString);
}

function createCacheKey(fn, args, suffix) {
  try {
    return {
      id: createKey(fn, args, suffix),
      segment: `ceych_${packageVersion}`,
    };
  } catch (e) {
    const err = new Error(
      `Failed to create cache key from arguments: ${e.message}`,
    );
    throw err;
  }
}

module.exports = (cacheClient, cacheOpts, fn) => {
  const stats = cacheOpts.statsClient || noOpStatsClient();
>>>>>>> 604a9cd5

  async function setInCache(key, value, ttl) {
    try {
<<<<<<< HEAD
      cacheKey = createCacheKey(func, args, suffix);
    } catch (e) {
      return callback(new Error(`Failed to create cache key from arguments: ${e.message}`));
    }

    async.waterfall([
      function getFromCache(done) {
        if (!cacheClient.isReady()) {
          return done(null, null);
        }

        cacheClient.get(cacheKey, (err, cached) => {
          if (err) return done(err);
=======
      const startTime = performance.now();

      await cacheClient.set(key, value, ttl * 1000);
      stats.timing("ceych.write_time", performance.now() - startTime);
      return value;
    } catch (err) {
      stats.increment("ceych.errors");
>>>>>>> 604a9cd5

      if (err?.message?.toLowerCase() === "command timed out") {
        stats.increment("ceych.command_timed_out");
        return value;
      }

      throw err;
    }
  }

<<<<<<< HEAD
        func.apply(null, args.concat(function () {
          const returnValues = Array.prototype.slice.call(arguments);
          const err = returnValues[0];
=======
  return async function () {
    const { ttl, suffix } = cacheOpts;
    const args = Array.from(arguments);
>>>>>>> 604a9cd5

    if (!cacheClient.isReady()) {
      return fn(...args);
    }

    const cacheKey = createCacheKey(fn, args, suffix);

<<<<<<< HEAD
        cacheClient.set(cacheKey, returnValues, ttl * 1000, (err) => {
          if (err) return done(err);
=======
    try {
      const startTime = performance.now();
      const reply = await cacheClient.get(cacheKey);
      stats.timing("ceych.read_time", performance.now() - startTime);
      if (reply) {
        stats.increment("ceych.hits");
        return reply.item;
      }
    } catch (err) {
      stats.increment("ceych.errors");
>>>>>>> 604a9cd5

      if (err?.message?.toLowerCase() === "command timed out") {
        stats.increment("ceych.command_timed_out");
      }
      throw err;
    }

    stats.increment("ceych.misses");
    const results = await fn(...args);
    return await setInCache(cacheKey, results, ttl);
  };
};<|MERGE_RESOLUTION|>--- conflicted
+++ resolved
@@ -1,31 +1,5 @@
 "use strict";
 
-<<<<<<< HEAD
-const _ = require('lodash');
-const async = require('async');
-const createCacheKey = require('./utils').createCacheKey;
-const getFunctionCallback = require('./utils').getFunctionCallback;
-
-function getFunctionArgs(_args) {
-  const args = Array.prototype.slice.call(_args);
-
-  if (!args.length) {
-    throw new Error('Wrapped function must be passed a callback');
-  }
-
-  return args;
-}
-
-module.exports = function (cacheClient, cacheOpts, func) {
-  return function () {
-    const ttl = cacheOpts.ttl;
-    const suffix = cacheOpts.suffix;
-    const statsClient = cacheOpts.statsClient;
-    const args = getFunctionArgs(arguments);
-    const callback = getFunctionCallback(args);
-
-    let cacheKey;
-=======
 const hash = require("./hash");
 const packageVersion = require("../package").version;
 
@@ -62,25 +36,9 @@
 
 module.exports = (cacheClient, cacheOpts, fn) => {
   const stats = cacheOpts.statsClient || noOpStatsClient();
->>>>>>> 604a9cd5
 
   async function setInCache(key, value, ttl) {
     try {
-<<<<<<< HEAD
-      cacheKey = createCacheKey(func, args, suffix);
-    } catch (e) {
-      return callback(new Error(`Failed to create cache key from arguments: ${e.message}`));
-    }
-
-    async.waterfall([
-      function getFromCache(done) {
-        if (!cacheClient.isReady()) {
-          return done(null, null);
-        }
-
-        cacheClient.get(cacheKey, (err, cached) => {
-          if (err) return done(err);
-=======
       const startTime = performance.now();
 
       await cacheClient.set(key, value, ttl * 1000);
@@ -88,7 +46,6 @@
       return value;
     } catch (err) {
       stats.increment("ceych.errors");
->>>>>>> 604a9cd5
 
       if (err?.message?.toLowerCase() === "command timed out") {
         stats.increment("ceych.command_timed_out");
@@ -99,15 +56,9 @@
     }
   }
 
-<<<<<<< HEAD
-        func.apply(null, args.concat(function () {
-          const returnValues = Array.prototype.slice.call(arguments);
-          const err = returnValues[0];
-=======
   return async function () {
     const { ttl, suffix } = cacheOpts;
     const args = Array.from(arguments);
->>>>>>> 604a9cd5
 
     if (!cacheClient.isReady()) {
       return fn(...args);
@@ -115,10 +66,6 @@
 
     const cacheKey = createCacheKey(fn, args, suffix);
 
-<<<<<<< HEAD
-        cacheClient.set(cacheKey, returnValues, ttl * 1000, (err) => {
-          if (err) return done(err);
-=======
     try {
       const startTime = performance.now();
       const reply = await cacheClient.get(cacheKey);
@@ -129,7 +76,6 @@
       }
     } catch (err) {
       stats.increment("ceych.errors");
->>>>>>> 604a9cd5
 
       if (err?.message?.toLowerCase() === "command timed out") {
         stats.increment("ceych.command_timed_out");
