--- conflicted
+++ resolved
@@ -1,10 +1,6 @@
 {
   "name": "ceych",
-<<<<<<< HEAD
-  "version": "2.1.0",
-=======
   "version": "4.3.0",
->>>>>>> 604a9cd5
   "description": "Wraps any asynchronous function and provides caching of the result",
   "main": "index.js",
   "scripts": {
@@ -38,19 +34,11 @@
     "memoize"
   ],
   "devDependencies": {
-<<<<<<< HEAD
-    "chai": "^3.4.1",
-    "eslint": "^1.10.3",
-    "istanbul": "^0.4.1",
-    "mocha": "^6.0.2",
-    "sinon": "^1.17.2"
-=======
     "chai": "^4.3.7",
     "eslint": "^8.38.0",
     "istanbul": "^0.4.5",
     "mocha": "^10.2.0",
     "sinon": "^15.0.3",
     "lodash": "^4.17.21"
->>>>>>> 604a9cd5
   }
 }